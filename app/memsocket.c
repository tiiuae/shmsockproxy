--- conflicted
+++ resolved
@@ -33,22 +33,11 @@
 #define BUFFER_SIZE (1024000)
 #define SHMEM_POLL_TIMEOUT (3000)
 #define SHMEM_BUFFER_SIZE (1024000)
-<<<<<<< HEAD
-#define TEST_SLEEP_TIME (3333333)
-#define SYNC_SLEEP_TIME (333333)
-#define UNKNOWN_PEER (-1)
-#if 0
-#define DEBUG(fmt, ...)                                                        \
-  {}
-#else
-#define DEBUG(fmt, ...)                                                        \
-=======
 #define UNKNOWN_PEER (-1)
 #define CLOSE_FD (1)
 #define IGNORE_ERROR (1)
 
 #define DBG(fmt, ...)                                                          \
->>>>>>> 890ed98e
   {                                                                            \
     char tmp1[512], tmp2[256];                                                 \
     sprintf(tmp2, fmt, __VA_ARGS__);                                           \
@@ -71,11 +60,7 @@
 #else
 #define INFO(fmt, ...)                                                         \
   {                                                                            \
-<<<<<<< HEAD
-    char tmp1[256], tmp2[256];                                                  \
-=======
     char tmp1[512], tmp2[256];                                                 \
->>>>>>> 890ed98e
     sprintf(tmp2, fmt, __VA_ARGS__);                                           \
     sprintf(tmp1, "[%d] [%s:%d] %s\n", instance_no, __FUNCTION__, __LINE__,    \
             tmp2);                                                             \
@@ -297,69 +282,9 @@
 
 void shmem_init(int instance_no) {
 
-<<<<<<< HEAD
-    if (res && (fds.revents & POLLOUT)) {
-      DEBUG("POLLOUT", "");
-
-      peer_shm_data->len = counter;
-      iv = peer_vm_id | LOCAL_RESOURCE_READY_INT_VEC;
-      DEBUG("sending %02x", counter);
-      counter++;
-      usleep(random() % TEST_SLEEP_TIME);
-      res = ioctl(shmem_fd, SHMEM_IOCDORBELL, iv);
-      if (res < 0) {
-        FATAL("SHMEM_IOCDORBELL failed");
-      }
-    }
-  } while (1);
-}
-
-void shmem_sync() {
-  int timeout, res;
-  unsigned int data;
-  unsigned int static counter = 0;
-  struct pollfd fds = {
-      .fd = shmem_fd, .events = POLLIN | POLLOUT, .revents = 0};
-
-  INFO("Syncing", "");
-  vm_control->iv_server = UNKNOWN_PEER;
-  vm_control->iv_client = UNKNOWN_PEER;
-  do {
-    usleep(random() % SYNC_SLEEP_TIME);
-    if (run_as_server) {
-      vm_control->iv_server = my_vmid;
-      peer_vm_id = vm_control->iv_client;
-    } else {
-      vm_control->iv_client = my_vmid;
-      peer_vm_id = vm_control->iv_server;
-    }
-    if (peer_vm_id != UNKNOWN_PEER) /* If peer hasn't filled its id, wait */
-      break;
-  } while (1);
-
-  DEBUG("Sync: got peer vmid: %x", peer_vm_id);
-  my_shm_data->cmd = CMD_RST;
-  peer_shm_data->cmd = CMD_RST;
-
-  do {
-    usleep(random() % SYNC_SLEEP_TIME);
-    my_shm_data->cmd = CMD_START;
-    if (peer_shm_data->cmd != CMD_RST)
-      break;
-  } while (1);
-
-  /* Force unlock the local buffer */
-  ioctl(shmem_fd, SHMEM_IOCRESTART, 0);
-  INFO("done", "");
-}
-
-int shmem_init() {
-  int res = -1;
-=======
   int res = -1, vm_id;
   struct epoll_event ev;
   long int shmem_size;
->>>>>>> 890ed98e
 
   /* Open shared memory */
   shmem_fd[instance_no] = open(SHM_DEVICE_FN, O_RDWR);
@@ -584,79 +509,6 @@
                         &ev) == -1) {
             FATAL("epoll_ctl: conn_fd");
           }
-<<<<<<< HEAD
-
-          rv = poll(&my_buffer_fds, 1, SHMEM_POLL_TIMEOUT);
-          if (rv < 0) {
-            ERROR("shmem poll timeout", "");
-          }
-
-          if (my_buffer_fds.revents & ~POLLOUT) {
-            ERROR("unexpected event on shmem_fd %d: 0x%x", shmem_fd,
-                  my_buffer_fds.revents);
-          }
-          // Send connect request to the wayland peer
-          my_shm_data->cmd = CMD_CONNECT;
-          my_shm_data->fd = conn_fd;
-          ioctl(shmem_fd, SHMEM_IOCDORBELL,
-                peer_vm_id | LOCAL_RESOURCE_READY_INT_VEC);
-          DEBUG("Added client on fd %d", conn_fd);
-        }
-
-        /* Display side: received data from Wayland server. It needs to be
-          sent to the peer */
-        else if (!run_as_server &&
-                 get_remote_socket(events[n].data.fd, 0, 1) > 0) {
-
-          int conn_fd = get_remote_socket(events[n].data.fd, 0, 1);
-          DEBUG("get_remote_socket: %d", conn_fd);
-
-          /* Wait for the memory buffer to be ready */
-          DEBUG("Data from wayland. Waiting for shmem buffer", "");
-          rv = poll(&my_buffer_fds, 1, SHMEM_POLL_TIMEOUT);
-          if ((rv <= 0) || (my_buffer_fds.revents & ~POLLOUT)) {
-            ERROR("unexpected event on shmem_fd %d: 0x%x poll=%d",
-                  shmem_fd, my_buffer_fds.revents, rv);
-          }
-
-          DEBUG("Reading from wayland socket", "");
-          len = read(events[n].data.fd, (void *)my_shm_data->data,
-                     sizeof(my_shm_data->data));
-          if (len <= 0) {
-            ERROR("read from wayland socket failed fd=%d", events[n].data.fd);
-          }
-          DEBUG("Read & sent %d bytes on fd#%d sent to %d", len,
-                events[n].data.fd, conn_fd);
-
-          /* Send the data to the peer Wayland app server */
-          my_shm_data->cmd = CMD_DATA;
-          my_shm_data->fd = conn_fd;
-          my_shm_data->len = len;
-          ioctl(shmem_fd, SHMEM_IOCDORBELL,
-                peer_vm_id | LOCAL_RESOURCE_READY_INT_VEC);
-        }
-
-        /* Both sides: Received data from the peer via shared memory*/
-        else if (events[n].data.fd == shmem_fd) {
-          DEBUG("shmem_fd event: 0x%x cmd: %d remote fd: %d remote len: %d", events[n].events,
-                peer_shm_data->cmd, peer_shm_data->fd, peer_shm_data->len);
-
-          if (peer_shm_data->cmd == CMD_RST) {
-            ERROR("Cmd RST received. Restarting.", "");
-            return 1;
-          } else if (peer_shm_data->cmd == -1) {
-            ERROR("Invalid CMD from peer!", "");
-          } else if (peer_shm_data->cmd == CMD_DATA) {
-            conn_fd = run_as_server ? peer_shm_data->fd
-                                    : map_peer_fd(peer_shm_data->fd, 0);
-            DEBUG("shmem: received %d bytes for %d", peer_shm_data->len,
-                  conn_fd);
-            rv =
-                write(conn_fd, (void *)peer_shm_data->data, peer_shm_data->len);
-            if (rv != peer_shm_data->len) {
-              ERROR("Wrote %d out of %d bytes on fd#%d", rv, peer_shm_data->len,
-                    conn_fd);
-=======
           /* Send the connect request to the wayland peer */
           my_shm->cmd = CMD_CONNECT;
           my_shm->fd = conn_fd;
@@ -712,7 +564,6 @@
             if (rv != peer_shm->len) {
               ERROR("Sent %d out of %d bytes on fd#%d", rv,
                     peer_shm->len, conn_fd);
->>>>>>> 890ed98e
             }
             DEBUG("Received data has been sent", "");
 
@@ -731,14 +582,6 @@
                     peer_shm->fd);
             }
             if (conn_fd > 0) {
-<<<<<<< HEAD
-              if (epoll_ctl(epollfd, EPOLL_CTL_DEL, conn_fd, NULL) == -1) {
-                ERROR("epoll_ctl: EPOLL_CTL_DEL", "");
-              }
-              close(conn_fd);
-            }
-          }
-=======
               if (epoll_ctl(epollfd_full[instance_no], EPOLL_CTL_DEL, conn_fd,
                             NULL) == -1) {
                 ERROR0("epoll_ctl: EPOLL_CTL_DEL");
@@ -755,7 +598,6 @@
                   peer_shm->cmd);
             break;
           } /* switch peer_shm->cmd */
->>>>>>> 890ed98e
 
           /* Signal the other side that its buffer has been processed */
           DEBUG("Exec ioctl REMOTE_RESOURCE_CONSUMED_INT_VEC", "");
@@ -773,48 +615,6 @@
         /* Received data from Wayland or from waypipe. It needs to
           be sent to the peer */
         else {
-<<<<<<< HEAD
-          /* Wait for the memory buffer to be ready */
-          DEBUG("Data from client. Waiting for shmem buffer", "");
-          rv = poll(&my_buffer_fds, 1, SHMEM_POLL_TIMEOUT);
-          if (rv < 0) {
-            ERROR("shmem poll for client fd=%d", events[n].data.fd);
-          } else if (rv == 0) {
-            ERROR("shmem poll timeout for client fd=%d", events[n].data.fd);  
-          }
-          if (my_buffer_fds.revents & ~POLLOUT) {
-            ERROR("unexpected event on shmem_fd %d: 0x%x poll=%d for client fd=%d\n", shmem_fd,
-                  my_buffer_fds.revents, rv, events[n].data.fd);
-          }
-          DEBUG("Reading from connected client #%d", events[n].data.fd);
-          len = read(events[n].data.fd, (void *)my_shm_data->data,
-                    sizeof(my_shm_data->data));
-          if (len <= 0) {
-            ERROR("read from connected client failed fd=%d", events[n].data.fd);
-          } else {
-            DEBUG("Read & sent %d bytes on fd#%d", len, events[n].data.fd);
-            /* Send the data to the wayland display side */
-            my_shm_data->cmd = CMD_DATA;
-            my_shm_data->fd = events[n].data.fd;
-            my_shm_data->len = len;
-            ioctl(shmem_fd, SHMEM_IOCDORBELL,
-                  peer_vm_id | LOCAL_RESOURCE_READY_INT_VEC);
-          }
-        } // End of "Data arrived from connected waypipe server"
-      }
-
-      /* Handling connection close */
-      if (events[n].events & (EPOLLHUP | EPOLLERR)) {
-        DEBUG("Closing fd#%d", events[n].data.fd);
-
-        // Inform the peer that the closed is being closed
-        rv = poll(&my_buffer_fds, 1, SHMEM_POLL_TIMEOUT);
-        if (rv < 0) { 
-          ERROR("shmem poll timeout", "");
-        }
-
-        my_shm_data->cmd = CMD_CLOSE;
-=======
           if (!run_as_server) {
             conn_fd = get_remote_socket(instance_no, current_event->data.fd, 0,
                                         IGNORE_ERROR);
@@ -876,23 +676,10 @@
       if (current_event->events & (EPOLLHUP | EPOLLERR)) {
         DEBUG("Closing fd#%d", current_event->data.fd);
         my_shm->cmd = CMD_CLOSE;
->>>>>>> 890ed98e
         if (run_as_server)
           my_shm->fd = current_event->data.fd;
         else {
           DEBUG("get_remote_socket: %d",
-<<<<<<< HEAD
-                get_remote_socket(events[n].data.fd, 0, 1));
-          my_shm_data->fd = get_remote_socket(events[n].data.fd, 1, 1);
-        }
-        if (my_shm_data->fd > 0) {
-          DEBUG("Sending close request for %d", my_shm_data->fd);
-          ioctl(shmem_fd, SHMEM_IOCDORBELL,
-                peer_vm_id | LOCAL_RESOURCE_READY_INT_VEC);
-        }
-        if (epoll_ctl(epollfd, EPOLL_CTL_DEL, events[n].data.fd, NULL) == -1) {
-          ERROR("epoll_ctl: EPOLL_CTL_DEL", "");
-=======
                 get_remote_socket(instance_no, current_event->data.fd, 0,
                                   IGNORE_ERROR));
           my_shm->fd = get_remote_socket(
@@ -917,7 +704,6 @@
           ERROR("Attempt to close invalid fd %d", current_event->data.fd);
           ioctl(my_buffer_fds.fd, SHMEM_IOCSET,
                 (LOCAL_RESOURCE_READY_INT_VEC << 8) + 1);
->>>>>>> 890ed98e
         }
         if (epoll_ctl(epollfd_full[instance_no], EPOLL_CTL_DEL,
                       current_event->data.fd, NULL) == -1) {
